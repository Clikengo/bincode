--- conflicted
+++ resolved
@@ -137,14 +137,7 @@
         use std::str;
 
         let error = || {
-<<<<<<< HEAD
             ErrorKind::InvalidCharEncoding.into()
-=======
-            ErrorKind::InvalidEncoding{
-                desc: "invalid char encoding",
-                detail: None,
-            }.into()
->>>>>>> 8f750143
         };
 
         let mut buf = [0u8; 4];
